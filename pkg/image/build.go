package image

import (
	"bytes"
	"encoding/json"
	"fmt"
	"os"
	"os/exec"
	"path"

	"github.com/replicate/cog/pkg/config"
	"github.com/replicate/cog/pkg/docker"
	"github.com/replicate/cog/pkg/dockerfile"
	"github.com/replicate/cog/pkg/global"
	"github.com/replicate/cog/pkg/util/console"
)

const dockerignoreBackupPath = ".dockerignore.cog.bak"

// Build a Cog model from a config
//
// This is separated out from docker.Build(), so that can be as close as possible to the behavior of 'docker build'.
<<<<<<< HEAD
func Build(cfg *config.Config, dir, imageName string, secrets []string, noCache, separateWeights bool, progressOutput string, schemaFile string) error {
=======
func Build(cfg *config.Config, dir, imageName string, secrets []string, noCache, separateWeights bool, useCudaBaseImage string, progressOutput string) error {
>>>>>>> cb5b9bc9
	console.Infof("Building Docker image from environment in cog.yaml as %s...", imageName)

	generator, err := dockerfile.NewGenerator(cfg, dir)
	if err != nil {
		return fmt.Errorf("Error creating Dockerfile generator: %w", err)
	}
	defer func() {
		if err := generator.Cleanup(); err != nil {
			console.Warnf("Error cleaning up Dockerfile generator: %s", err)
		}
	}()
	generator.SetUseCudaBaseImage(useCudaBaseImage)

	if separateWeights {
		weightsDockerfile, runnerDockerfile, dockerignore, err := generator.Generate(imageName)
		if err != nil {
			return fmt.Errorf("Failed to generate Dockerfile: %w", err)
		}

		if err := buildWeightsImage(dir, weightsDockerfile, imageName+"-weights", secrets, noCache, progressOutput); err != nil {
			return fmt.Errorf("Failed to build model weights Docker image: %w", err)
		}

		if err := buildRunnerImage(dir, runnerDockerfile, dockerignore, imageName, secrets, noCache, progressOutput); err != nil {
			return fmt.Errorf("Failed to build runner Docker image: %w", err)
		}
	} else {
		dockerfileContents, err := generator.GenerateDockerfileWithoutSeparateWeights()
		if err != nil {
			return fmt.Errorf("Failed to generate Dockerfile: %w", err)
		}
		if err := docker.Build(dir, dockerfileContents, imageName, secrets, noCache, progressOutput); err != nil {
			return fmt.Errorf("Failed to build Docker image: %w", err)
		}
	}

	console.Info("Adding labels to image...")

	var schemaJSON []byte
	if schemaFile != "" {
		// We were passed a schema file, so use that
		schemaJSON, err = os.ReadFile(schemaFile)
		if err != nil {
			return fmt.Errorf("Failed to read schema file: %w", err)
		}
	} else {
		schema, err := GenerateOpenAPISchema(imageName, cfg.Build.GPU)
		if err != nil {
			return fmt.Errorf("Failed to get type signature: %w", err)
		}
		// OpenAPI schema is not set if there is no predictor.
		if len((*schema).(map[string]interface{})) != 0 {
			schemaJSON, err = json.Marshal(schema)
			if err != nil {
				return fmt.Errorf("Failed to convert type signature to JSON: %w", err)
			}
		}
		// Maybe this should go in tmpdir instead
		schemaFile = path.Join(dir, "openapi_schema.json")
		if err := os.WriteFile(schemaFile, schemaJSON, 0o644); err != nil {
			return fmt.Errorf("Failed to write schema file: %w", err)
		}
	}
	configJSON, err := json.Marshal(cfg)
	if err != nil {
		return fmt.Errorf("Failed to convert config to JSON: %w", err)
	}
	// We used to set the cog_version and config labels in Dockerfile, because we didn't require running the
	// built image to get those. But, the escaping of JSON inside a label inside a Dockerfile was gnarly, and
	// doesn't seem to be a problem here, so do it here instead.
	labels := map[string]string{
		global.LabelNamespace + "version": global.Version,
		global.LabelNamespace + "config":  string(bytes.TrimSpace(configJSON)),
		// Mark the image as having an appropriate init entrypoint. We can use this
		// to decide how/if to shim the image.
		global.LabelNamespace + "has_init": "true",
		// Backwards compatibility. Remove for 1.0.
		"org.cogmodel.deprecated":  "The org.cogmodel labels are deprecated. Use run.cog.",
		"org.cogmodel.cog_version": global.Version,
		"org.cogmodel.config":      string(bytes.TrimSpace(configJSON)),
	}

	if schemaJSON != nil {
		labels[global.LabelNamespace+"openapi_schema"] = string(schemaJSON)
		labels["org.cogmodel.openapi_schema"] = string(schemaJSON)
	}

	if isGitRepo(dir) {
		if commit, err := gitHead(dir); commit != "" && err == nil {
			labels["org.opencontainers.image.revision"] = commit
		} else {
			console.Info("Unable to determine Git commit")
		}

		if tag, err := gitTag(dir); tag != "" && err == nil {
			labels["org.opencontainers.image.version"] = tag
		} else {
			console.Info("Unable to determine Git tag")
		}
	}

	if err := docker.BuildAddLabelsToImage(imageName, labels); err != nil {
		return fmt.Errorf("Failed to add labels to image: %w", err)
	}
	return nil
}

func BuildBase(cfg *config.Config, dir string, useCudaBaseImage string, progressOutput string) (string, error) {
	// TODO: better image management so we don't eat up disk space
	// https://github.com/replicate/cog/issues/80
	imageName := config.BaseDockerImageName(dir)

	console.Info("Building Docker image from environment in cog.yaml...")
	generator, err := dockerfile.NewGenerator(cfg, dir)
	if err != nil {
		return "", fmt.Errorf("Error creating Dockerfile generator: %w", err)
	}
	defer func() {
		if err := generator.Cleanup(); err != nil {
			console.Warnf("Error cleaning up Dockerfile generator: %s", err)
		}
	}()

	generator.SetUseCudaBaseImage(useCudaBaseImage)

	dockerfileContents, err := generator.GenerateBase()
	if err != nil {
		return "", fmt.Errorf("Failed to generate Dockerfile: %w", err)
	}
	if err := docker.Build(dir, dockerfileContents, imageName, []string{}, false, progressOutput); err != nil {
		return "", fmt.Errorf("Failed to build Docker image: %w", err)
	}
	return imageName, nil
}

func isGitRepo(dir string) bool {
	if _, err := os.Stat(path.Join(dir, ".git")); os.IsNotExist(err) {
		return false
	}

	return true
}

func gitHead(dir string) (string, error) {
	cmd := exec.Command("git", "rev-parse", "HEAD")
	cmd.Dir = dir
	out, err := cmd.Output()
	if err != nil {
		return "", err
	}

	commit := string(bytes.TrimSpace(out))

	return commit, nil
}

func gitTag(dir string) (string, error) {
	cmd := exec.Command("git", "describe", "--tags", "--dirty")
	cmd.Dir = dir
	out, err := cmd.Output()
	if err != nil {
		return "", err
	}

	tag := string(bytes.TrimSpace(out))

	return tag, nil
}

func buildWeightsImage(dir, dockerfileContents, imageName string, secrets []string, noCache bool, progressOutput string) error {
	if err := makeDockerignoreForWeightsImage(); err != nil {
		return fmt.Errorf("Failed to create .dockerignore file: %w", err)
	}
	if err := docker.Build(dir, dockerfileContents, imageName, secrets, noCache, progressOutput); err != nil {
		return fmt.Errorf("Failed to build Docker image for model weights: %w", err)
	}
	return nil
}

func buildRunnerImage(dir, dockerfileContents, dockerignoreContents, imageName string, secrets []string, noCache bool, progressOutput string) error {
	if err := writeDockerignore(dockerignoreContents); err != nil {
		return fmt.Errorf("Failed to write .dockerignore file with weights included: %w", err)
	}
	if err := docker.Build(dir, dockerfileContents, imageName, secrets, noCache, progressOutput); err != nil {
		return fmt.Errorf("Failed to build Docker image: %w", err)
	}
	if err := restoreDockerignore(); err != nil {
		return fmt.Errorf("Failed to restore backup .dockerignore file: %w", err)
	}
	return nil
}

func makeDockerignoreForWeightsImage() error {
	if err := backupDockerignore(); err != nil {
		return fmt.Errorf("Failed to backup .dockerignore file: %w", err)
	}

	if err := writeDockerignore(dockerfile.DockerignoreHeader); err != nil {
		return fmt.Errorf("Failed to write .dockerignore file: %w", err)
	}
	return nil
}

func writeDockerignore(contents string) error {
	// read existing file contents from .dockerignore.cog.bak if it exists, and append to the new contents
	if _, err := os.Stat(dockerignoreBackupPath); err == nil {
		existingContents, err := os.ReadFile(dockerignoreBackupPath)
		if err != nil {
			return err
		}
		contents = string(existingContents) + "\n" + contents
	}

	return os.WriteFile(".dockerignore", []byte(contents), 0o644)
}

func backupDockerignore() error {
	if _, err := os.Stat(".dockerignore"); err != nil {
		if os.IsNotExist(err) {
			// .dockerignore file does not exist, nothing to backup
			return nil
		}
		return err
	}

	// rename the .dockerignore file to a new name
	return os.Rename(".dockerignore", dockerignoreBackupPath)
}

func restoreDockerignore() error {
	if err := os.Remove(".dockerignore"); err != nil {
		return err
	}

	if _, err := os.Stat(dockerignoreBackupPath); err != nil {
		if os.IsNotExist(err) {
			// .dockerignore backup file does not exist, nothing to restore
			return nil
		}
		return err
	}

	return os.Rename(dockerignoreBackupPath, ".dockerignore")
}<|MERGE_RESOLUTION|>--- conflicted
+++ resolved
@@ -20,11 +20,7 @@
 // Build a Cog model from a config
 //
 // This is separated out from docker.Build(), so that can be as close as possible to the behavior of 'docker build'.
-<<<<<<< HEAD
-func Build(cfg *config.Config, dir, imageName string, secrets []string, noCache, separateWeights bool, progressOutput string, schemaFile string) error {
-=======
-func Build(cfg *config.Config, dir, imageName string, secrets []string, noCache, separateWeights bool, useCudaBaseImage string, progressOutput string) error {
->>>>>>> cb5b9bc9
+func Build(cfg *config.Config, dir, imageName string, secrets []string, noCache, separateWeights bool, useCudaBaseImage string, progressOutput string, schemaFile string) error {
 	console.Infof("Building Docker image from environment in cog.yaml as %s...", imageName)
 
 	generator, err := dockerfile.NewGenerator(cfg, dir)
